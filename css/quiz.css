/* Quiz Specific Styles */
.quiz-header {
	background: var(--card-background);
	border-radius: var(--border-radius);
	padding: 1.5rem;
	box-shadow: var(--shadow);
	max-width: 800px;
	margin: 0 auto 1rem;
}

.quiz-container {
	max-width: 1000px;
	margin: 0 auto;
}

.quiz-layout {
	display: flex;
	gap: 2rem;
}

.nav-list {
	display: grid;
	margin-top: 20px;
	grid-template-columns: repeat(10, 0.5fr);
	gap: 0.5rem;
}

.nav-list li {
	list-style: none;
	display: flex;
	justify-content: center;
	align-items: center;
	cursor: pointer;
}

.question-nav-btn {
	width: 100%;
<<<<<<< HEAD
	variant: outline;
=======
>>>>>>> 56173bbf
	height: 100%;
	border: 2px solid var(--border-color);
	border-radius: var(--border-radius);
	background: transparent;
	color: var(--text-secondary);
	padding: 0.25rem;
	font-size: 0.9rem;
	font-weight: 500;
	transition:
		background-color 0.2s ease,
		color 0.2s ease;
	cursor: pointer;
}

.question-nav-btn:hover {
	background-color: var(--primary-color);
	color: white;
}

.question-nav-btn.active {
	background-color: var(--primary-color);
	color: white;
}

.question-nav-btn.answered {
	background-color: #eff6ff;
	color: var(--primary-color);
	border-color: var(--primary-color);
}

.question-card {
	background: var(--card-background);
	border-radius: var(--border-radius);
	padding: 2.5rem;
	box-shadow: var(--shadow);
	margin-bottom: 2rem;
}

#question-text {
	font-size: 1.4rem;
	font-weight: 600;
	line-height: 1.5;
	margin-bottom: 2rem;
	color: var(--text-primary);
}

/* Multiple Choice Options */
.options-container {
	margin-bottom: 2.5rem;
}

.option {
	display: flex;
	align-items: center;
	padding: 1rem 1.25rem;
	margin-bottom: 0.75rem;
	background: var(--background-color);
	border: 2px solid var(--border-color);
	border-radius: var(--border-radius);
	cursor: pointer;
	transition: all 0.2s ease;
	user-select: none;
}

.option:hover {
	border-color: var(--primary-color);
	background-color: #f8faff;
}

.option.selected {
	background-color: #eff6ff;
	border-color: var(--primary-color);
	box-shadow: 0 0 0 3px rgba(79, 70, 229, 0.1);
}

.option.correct {
	background-color: #f0fdf4;
	border-color: var(--success-color);
	color: var(--success-color);
}

.option.incorrect {
	background-color: #fef2f2;
	border-color: #ef4444;
	color: #ef4444;
}

.option.correct.selected {
	box-shadow: 0 0 0 3px rgba(16, 185, 129, 0.1);
}

.option.incorrect.selected {
	box-shadow: 0 0 0 3px rgba(239, 68, 68, 0.1);
}

.option-radio {
	width: 20px;
	height: 20px;
	border: 2px solid var(--border-color);
	border-radius: 50%;
	margin-right: 1rem;
	position: relative;
	flex-shrink: 0;
	transition: all 0.2s ease;
}

.option.selected .option-radio {
	border-color: var(--primary-color);
	background-color: var(--primary-color);
}

.option.selected .option-radio::after {
	content: "";
	position: absolute;
	top: 50%;
	left: 50%;
	transform: translate(-50%, -50%);
	width: 8px;
	height: 8px;
	background: white;
	border-radius: 50%;
}

.option.correct .option-radio {
	background-color: var(--success-color);
	border-color: var(--success-color);
}

.option.incorrect .option-radio {
	background-color: #ef4444;
	border-color: #ef4444;
}

.option-text {
	font-size: 1rem;
	line-height: 1.4;
	flex: 1;
}

/* Quiz Controls */
.quiz-controls {
	display: flex;
	justify-content: space-between;
	align-items: center;
	gap: 1rem;
}

.quiz-controls .btn {
	min-width: 120px;
}

/* Results Styles */
.results-container {
	max-width: 800px;
	margin: 0 auto;
}

.results-header {
	background: var(--card-background);
	border-radius: var(--border-radius);
	padding: 2.5rem;
	text-align: center;
	box-shadow: var(--shadow);
	margin-bottom: 2rem;
}

.results-header h2 {
	font-size: 2rem;
	margin-bottom: 1.5rem;
	color: var(--text-primary);
}

.results-breakdown {
	margin-bottom: 2rem;
}

.result-item {
	background: var(--card-background);
	border-radius: var(--border-radius);
	padding: 1.5rem;
	margin-bottom: 1rem;
	box-shadow: var(--shadow);
}

.result-question {
	font-weight: 600;
	margin-bottom: 1rem;
	color: var(--text-primary);
}

.result-answers {
	display: grid;
	gap: 0.5rem;
}

.result-answer {
	padding: 0.75rem;
	border-radius: 8px;
	font-size: 0.9rem;
}

.result-answer.your-answer {
	background-color: #fef3c7;
	border-left: 4px solid #f59e0b;
}

.result-answer.correct-answer {
	background-color: #d1fae5;
	border-left: 4px solid var(--success-color);
}

.result-answer.incorrect {
	background-color: #fecaca;
	border-left: 4px solid #ef4444;
}

.result-answer-label {
	font-weight: 500;
	margin-bottom: 0.25rem;
	font-size: 0.8rem;
	text-transform: uppercase;
	letter-spacing: 0.5px;
}

.results-actions {
	display: flex;
	justify-content: center;
	gap: 1rem;
	margin-top: 2rem;
}

/* Status Indicators */
.status-correct {
	color: var(--success-color);
}

.status-incorrect {
	color: #ef4444;
}

.status-icon {
	margin-right: 0.5rem;
}

/* Normal mode styles (handled by existing components) */

/* Quiz Mode Selector */
.quiz-mode-selector {
	display: flex;
	align-items: center;
	justify-content: center;
	gap: 1rem;
	margin-bottom: 1.5rem;
	background: var(--card-background);
	padding: 0.75rem 1rem;
	border-radius: var(--border-radius);
	box-shadow: var(--shadow);
}

.quiz-mode-selector .switch {
	position: relative;
	display: inline-block;
	width: 50px;
	height: 24px;
}

.quiz-mode-selector .switch input {
	opacity: 0;
	width: 0;
	height: 0;
}

.quiz-mode-selector .slider {
	position: absolute;
	cursor: pointer;
	top: 0;
	left: 0;
	right: 0;
	bottom: 0;
	background-color: #ccc;
	transition: 0.3s;
}

.quiz-mode-selector .slider.round {
	border-radius: 24px;
}

.quiz-mode-selector .slider.round:before {
	border-radius: 50%;
}

.quiz-mode-selector .slider:before {
	position: absolute;
	content: "";
	height: 18px;
	width: 18px;
	left: 3px;
	bottom: 3px;
	background-color: white;
	transition: 0.3s;
}

.quiz-mode-selector input:checked + .slider {
	background-color: var(--primary-color);
}

.quiz-mode-selector input:checked + .slider:before {
	transform: translateX(26px);
}

#exam-mode-label,
#instant-feedback-label {
	font-size: 1rem;
	font-weight: 500;
	color: var(--text-secondary);
}

#instant-feedback-label {
	color: var(--text-primary);
}

/* Explanation Container Styles */
.explanation-container {
	background: var(--background-color);
	border-left: 4px solid var(--primary-color);
	padding: 1rem 1.5rem;
	margin: 1.5rem 0 2rem;
	border-radius: 0 var(--border-radius) var(--border-radius) 0;
	display: none;
	box-shadow: 0 2px 5px rgba(0, 0, 0, 0.05);
}

.explanation-container h3 {
	font-size: 1.1rem;
	margin-bottom: 0.75rem;
	color: var(--primary-color);
}

.explanation-container p {
	font-size: 0.95rem;
	line-height: 1.5;
	color: var(--text-secondary);
}

/* Responsive Design for Quiz */
@media (max-width: 768px) {
	.question-card {
		padding: 2rem 1.5rem;
	}

	#question-text {
		font-size: 1.2rem;
	}

	.option {
		padding: 0.875rem 1rem;
	}

	.option-text {
		font-size: 0.9rem;
	}

	.quiz-controls {
		flex-direction: column;
		gap: 0.75rem;
	}

	.quiz-controls .btn {
		width: 100%;
		min-width: auto;
	}

	.results-actions {
		flex-direction: column;
		gap: 0.75rem;
	}

	.results-actions .btn {
		width: 100%;
	}

	.mode-selector {
		flex-direction: column;
		align-items: flex-start;
		gap: 0.5rem;
	}

	.mode-toggle label {
		padding: 0.4rem 0.8rem;
		font-size: 0.8rem;
	}
}

@media (max-width: 480px) {
	.question-card {
		padding: 1.5rem 1rem;
	}

	.results-header {
		padding: 2rem 1.5rem;
	}

	.results-header h2 {
		font-size: 1.75rem;
	}

	.result-item {
		padding: 1rem;
	}
}

/* Dark Mode Overrides */
.dark-theme .option:hover {
	background-color: #2c3a4b;
}

.dark-theme .option.selected {
	background-color: #2c3a4b;
	border-color: var(--primary-color);
}

.dark-theme .option.correct {
	background-color: #1a4731;
	border-color: #38a169;
	color: #6ee7b7;
}

.dark-theme .option.incorrect {
	background-color: #5c2121;
	border-color: #e53e3e;
	color: #fca5a5;
}

.dark-theme .result-answer.your-answer {
	background-color: #5c4515;
	border-color: #f59e0b;
}

.dark-theme .result-answer.correct-answer {
	background-color: #1a4731;
	border-color: #38a169;
}

.dark-theme .result-answer.incorrect {
	background-color: #5c2121;
	border-color: #e53e3e;
}

.nav-legend {
	margin-top: 1rem;
	font-family: sans-serif;
}

.legend-item {
	display: flex;
	align-items: center;
	margin-bottom: 0.5rem;
	font-size: 14px;
}

.legend-item.flagged {
	position: relative;
}

.dot {
	width: 14px;
	height: 14px;
	border-radius: 50%;
	display: inline-block;
	margin-right: 8px;
}

.dot.current {
	background-color: #1a73e8; /* Blue */
}

.dot.answered {
	border: 2px solid var(--border-color);
	background-color: #d2e3fc; /* Light blue */
	color: var(--primary-color);
	border-color: var(--primary-color);
}

.dot.unanswered {
	border: 2px solid var(--border-color);
}

.dot.flagged {
	border: 2px solid var(--border-color);
	padding: 0px;
	display: flex;
}

.flag-icon {
	position: absolute;
	top: -8px;
	left: 5px;
	width: 14px;
	height: 14px;
}<|MERGE_RESOLUTION|>--- conflicted
+++ resolved
@@ -35,10 +35,6 @@
 
 .question-nav-btn {
 	width: 100%;
-<<<<<<< HEAD
-	variant: outline;
-=======
->>>>>>> 56173bbf
 	height: 100%;
 	border: 2px solid var(--border-color);
 	border-radius: var(--border-radius);
