// Quiz management and navigation
class QuizManager {
	constructor() {
		this.events = {};
		this.questions = [];
		this.userAnswers = [];
		this.currentQuestionIndex = 0;
		this.isReviewMode = false;
		this.flaggedQuestions = [];
		this.mode = "exam"; // Default mode: "exam" or "normal"
		this.correctAnswers = []; // Store correct answers for normal mode
		this.setupElements();
		this.setupEventListeners();

		// Ensure UI is in exam mode by default
		if (this.modeToggle) {
			this.modeToggle.checked = false; // Unchecked = exam mode
		}
	}

	setupElements() {
		this.questionText = document.getElementById("question-text");
		this.optionsContainer = document.getElementById("options-container");
		this.currentQuestionSpan = document.getElementById("current-question");
		this.pdfFileSpan = document.getElementById("pdf-file-name");
		this.totalQuestionsSpan = document.getElementById("total-questions");
		this.progressFill = document.getElementById("progress-fill");
		this.prevBtn = document.getElementById("prev-btn");
		this.nextBtn = document.getElementById("next-btn");
		this.submitBtn = document.getElementById("submit-quiz-btn");
		this.resumeBtn = document.getElementById("resume-btn");
		this.explanationContainer = document.getElementById(
			"explanation-container",
		);
		this.explanationText = document.getElementById("explanation-text");
		this.modeToggle = document.getElementById("quiz-mode-toggle");

		// Add event listener for mode toggle
		if (this.modeToggle) {
			this.modeToggle.addEventListener("change", () => {
				const newMode = this.modeToggle.checked ? "normal" : "exam";
				this.setMode(newMode);
			});
		}
	}

	setMode(mode) {
		if (this.mode === mode) return;

		this.mode = mode;

		// Update UI for the mode
		if (this.modeToggle) {
			this.modeToggle.checked = mode === "normal";
		}

		// When switching to exam mode, remove any correct/incorrect indicators
		if (mode === "exam") {
			this.optionsContainer.querySelectorAll(".option").forEach((opt) => {
				opt.classList.remove("correct");
				opt.classList.remove("incorrect");
			});

			// Hide explanation
			if (this.explanationContainer) {
				this.explanationContainer.style.display = "none";
			}
		}

		// Rerender current question with new mode settings
		this.displayCurrentQuestion();
		this.updateNavigation();

		// If switching to normal mode and the current question is already answered,
		// we need to show feedback immediately
		if (mode === "normal") {
			const currentAnswer = this.userAnswers[this.currentQuestionIndex];
			if (currentAnswer !== null) {
				// Short timeout to ensure DOM is ready
				setTimeout(() => {
					this.showImmediateFeedback(currentAnswer);
				}, 50);
			}
		}

		// Emit event for mode change
		this.emit("modeChanged", mode);
	}

	setupEventListeners() {
		this.prevBtn.addEventListener("click", () => this.previousQuestion());
		this.nextBtn.addEventListener("click", () => this.nextQuestion());
		this.submitBtn.addEventListener("click", () => this.submitQuiz());
		if (this.resumeBtn) {
			this.resumeBtn.addEventListener("click", () =>
				this.navigateToLastAnswered(),
			);
		}
		this.setupKeydownListener();
	}

	setupKeydownListener() {
		document.addEventListener("keydown", (event) => {
			const quizSection = document.getElementById("quiz-section");
			if (quizSection.classList.contains("active")) {
				if (event.key === "ArrowLeft" && !this.prevBtn.disabled) {
					this.previousQuestion();
<<<<<<< HEAD
				} else if (event.key === "ArrowRight" && !this.nextBtn.disabled) {
=======
				} else if (
					event.key === "ArrowRight" &&
					!this.nextBtn.disabled
				) {
>>>>>>> 56173bbf
					this.nextQuestion();
				}
			}
		});
	}

<<<<<<< HEAD
	initialize(
		questions,
		existingAnswers = null,
		pdfName,
		flaggedQuestions = null,
	) {
=======
	initialize(questions, existingAnswers = null, pdfName) {
>>>>>>> 56173bbf
		this.questions = questions;
		this.userAnswers =
			existingAnswers || new Array(questions.length).fill(null);
		this.currentQuestionIndex = 0;
		this.isReviewMode = false;
<<<<<<< HEAD
		this.flaggedQuestions =
			flaggedQuestions || new Array(questions.length).fill(false);

		// Extract correct answers for normal mode
		this.correctAnswers = questions.map((q, index) => {
=======
		this.flaggedQuestions = new Array(questions.length).fill(false);

		// Extract correct answers for normal mode
		this.correctAnswers = questions.map((q, _index) => {
>>>>>>> 56173bbf
			return {
				correctAnswer: q.correctAnswer,
				explanation: q.explanation || "No explanation provided.",
			};
		});

		this.totalQuestionsSpan.textContent = questions.length;
		this.pdfFileSpan.textContent = pdfName ? `- ${pdfName}` : "";
		this.displayCurrentQuestion();
		this.updateNavigation();
		this.updateProgress();
		this.updateResumeButton();
	}

	displayCurrentQuestion() {
		if (!this.questions.length) return;

		const question = this.questions[this.currentQuestionIndex];
		this.questionText.textContent = question.question;
		this.currentQuestionSpan.textContent = this.currentQuestionIndex + 1;

		// Reset explanation container
		if (this.explanationContainer) {
			this.explanationContainer.style.display = "none";
		}
		if (this.explanationText) {
			this.explanationText.textContent = "";
		}

		this.renderOptions(question);
		this.displayQuestionNavigation();

		// If in normal mode and already answered, show the feedback again
		const currentAnswer = this.userAnswers[this.currentQuestionIndex];
		if (this.mode === "normal" && currentAnswer !== null) {
			this.showImmediateFeedback(currentAnswer);
		}
	}

	renderOptions(question) {
		this.optionsContainer.innerHTML = "";

		question.options.forEach((option, index) => {
			const optionElement = this.createOptionElement(option, index);
			this.optionsContainer.appendChild(optionElement);
		});
	}

	createOptionElement(optionText, index) {
		const optionDiv = document.createElement("div");
		optionDiv.className = "option";
		optionDiv.dataset.optionIndex = index;

		// Check if this option is selected
<<<<<<< HEAD
		const isSelected = this.userAnswers[this.currentQuestionIndex] === index;
=======
		const isSelected =
			this.userAnswers[this.currentQuestionIndex] === index;
>>>>>>> 56173bbf
		if (isSelected) {
			optionDiv.classList.add("selected");
		}

		// Create option radio element
		const optionRadio = document.createElement("div");
		optionRadio.className = "option-radio";

		// Create option text element
		const optionTextDiv = document.createElement("div");
		optionTextDiv.className = "option-text";
		optionTextDiv.textContent = optionText;

		// Append children
		optionDiv.appendChild(optionRadio);
		optionDiv.appendChild(optionTextDiv);

		// Add click handler for option selection
		optionDiv.addEventListener("click", () => {
			// Don't allow selection in review mode
			if (this.isReviewMode) {
				return;
			}

			// In normal mode, don't allow changing answer after selection
			const currentAnswer = this.userAnswers[this.currentQuestionIndex];
			if (
				this.mode === "normal" &&
				currentAnswer !== null &&
				currentAnswer !== index
			) {
				return;
			}

			this.selectOption(index);
		});

		return optionDiv;
	}

	selectOption(selectedIndex) {
		// Remove previous selection
		this.optionsContainer.querySelectorAll(".option").forEach((opt) => {
			opt.classList.remove("selected");

			// Only remove correct/incorrect classes in exam mode
			if (this.mode === "exam") {
				opt.classList.remove("correct");
				opt.classList.remove("incorrect");
			}
		});

		// Add selection to clicked option
		const selectedOption = this.optionsContainer.querySelector(
			`[data-option-index="${selectedIndex}"]`,
		);
		if (selectedOption) {
			selectedOption.classList.add("selected");
		}

		// Store user answer
		this.userAnswers[this.currentQuestionIndex] = selectedIndex;

		// In normal mode, show feedback immediately
		if (this.mode === "normal") {
			// Short timeout to ensure DOM updates
			setTimeout(() => {
				this.showImmediateFeedback(selectedIndex);
			}, 10);
		}

		// Update navigation
		this.displayQuestionNavigation();
		this.updateNavigation();
		this.updateResumeButton();

		// Emit event
		this.emit("answerSelected", this.currentQuestionIndex, selectedIndex);
	}

	showImmediateFeedback(selectedIndex) {
		// Guard clause in case correctAnswers is not properly initialized
		if (
			!this.correctAnswers ||
			!this.correctAnswers[this.currentQuestionIndex]
		) {
			return;
		}

		const correctAnswer =
			this.correctAnswers[this.currentQuestionIndex].correctAnswer;
		const explanation =
			this.correctAnswers[this.currentQuestionIndex].explanation;

		// First clear any existing feedback
		this.optionsContainer.querySelectorAll(".option").forEach((opt) => {
			opt.classList.remove("correct");
			opt.classList.remove("incorrect");
		});

		// Then mark options as correct/incorrect
		this.optionsContainer.querySelectorAll(".option").forEach((opt) => {
			const optIndex = parseInt(opt.dataset.optionIndex);

			if (optIndex === correctAnswer) {
				opt.classList.add("correct");
			}

			if (optIndex === selectedIndex && selectedIndex !== correctAnswer) {
				opt.classList.add("incorrect");
			}
		});

		// Show explanation
		if (this.explanationText) {
			this.explanationText.textContent =
				explanation || "No explanation available.";
		} else {
			console.error("Explanation text element not found");
		}

		if (this.explanationContainer) {
			this.explanationContainer.style.display = "block";
		} else {
			console.error("Explanation container element not found");
		}
	}

	previousQuestion() {
		if (this.currentQuestionIndex > 0) {
			this.currentQuestionIndex--;
			this.displayCurrentQuestion();
			this.updateNavigation();
			this.updateProgress();
			this.updateResumeButton();
		}
	}

	nextQuestion() {
		if (this.currentQuestionIndex < this.questions.length - 1) {
			this.currentQuestionIndex++;
			this.displayCurrentQuestion();
			this.updateNavigation();
			this.updateProgress();
			this.updateResumeButton();
		}
	}

	displayQuestionNavigation() {
		const navList = document.getElementById("nav-list");
		if (!navList) return;
		navList.innerHTML = "";
<<<<<<< HEAD
		this.questions.forEach((question, index) => {
=======
		this.questions.forEach((_question, index) => {
>>>>>>> 56173bbf
			const navItem = document.createElement("li");
			const btn = document.createElement("button");
			btn.className = "question-nav-btn";
			btn.textContent = index + 1;
			if (this.userAnswers[index] !== null) {
				btn.classList.add("answered");
				btn.title = "Answered";
			} else {
				btn.classList.add("unanswered");
				btn.title = "Unanswered";
			}
			if (index === this.currentQuestionIndex) {
				btn.classList.add("active");
			}

<<<<<<< HEAD
			if (this.flaggedQuestions[index]) {
				navItem.style.position = "relative";
				const flagImg = document.createElement("img");
				flagImg.src = "./assets/red-flag.png";
				flagImg.alt = "Flagged";
				flagImg.width = "16";
				flagImg.height = "16";
				flagImg.style.position = "absolute";
				flagImg.style.top = "-10px";
				flagImg.style.left = "16px";
				navItem.appendChild(flagImg);
			}
=======
      if (this.flaggedQuestions[index]) {
        navItem.style.position = "relative";
        const flagImg = document.createElement("img");
        flagImg.src = "./assets/red-flag.png";
        flagImg.alt = "Flagged";
        flagImg.width = "16";
        flagImg.height = "16";
        flagImg.style.position = "absolute";
        flagImg.style.top = "-10px";
		flagImg.style.left="16px"
        navItem.appendChild(flagImg);
      }
>>>>>>> 56173bbf

			btn.addEventListener("click", () => {
				this.currentQuestionIndex = index;
				this.displayCurrentQuestion();
				this.updateNavigation();
				this.updateProgress();
				this.updateResumeButton();
			});

			let pressTimer = null;

<<<<<<< HEAD
			btn.addEventListener("mousedown", (e) => {
				pressTimer = setTimeout(() => {
					this.flaggedQuestions[index] = !this.flaggedQuestions[index];
					this.displayQuestionNavigation();

					if (window.app && window.app.currentPdfId) {
						window.app.databaseManager.storeUserAnswers(
							window.app.currentPdfId,
							this.userAnswers,
							this.flaggedQuestions,
						);
					}
=======
			btn.addEventListener("mousedown", (_e) => {
				pressTimer = setTimeout(() => {
					this.flaggedQuestions[index] =
						!this.flaggedQuestions[index];
					this.displayQuestionNavigation();
>>>>>>> 56173bbf
				}, 600);
			});

			btn.addEventListener("mouseleave", () => clearTimeout(pressTimer));
			btn.addEventListener("mouseup", () => clearTimeout(pressTimer));

<<<<<<< HEAD
			btn.addEventListener("touchstart", (e) => {
				pressTimer = setTimeout(() => {
					this.flaggedQuestions[index] = !this.flaggedQuestions[index];
					this.displayQuestionNavigation();

					if (window.app && window.app.currentPdfId) {
						window.app.databaseManager.storeUserAnswers(
							window.app.currentPdfId,
							this.userAnswers,
							this.flaggedQuestions,
						);
					}
=======
			btn.addEventListener("touchstart", (_e) => {
				pressTimer = setTimeout(() => {
					this.flaggedQuestions[index] =
						!this.flaggedQuestions[index];
					this.displayQuestionNavigation();
>>>>>>> 56173bbf
				}, 600);
			});

			btn.addEventListener("touchend", () => clearTimeout(pressTimer));
			btn.addEventListener("touchcancel", () => clearTimeout(pressTimer));

			navItem.appendChild(btn);
			navList.appendChild(navItem);
		});
	}

	updateNavigation() {
		// Previous button
		this.prevBtn.disabled = this.currentQuestionIndex === 0;

		// Next button
		const hasAnswer = this.userAnswers[this.currentQuestionIndex] !== null;
		const isLastQuestion =
			this.currentQuestionIndex === this.questions.length - 1;

		if (isLastQuestion) {
			this.nextBtn.style.display = "none";
			this.submitBtn.style.display = hasAnswer ? "inline-flex" : "none";
		} else {
			this.nextBtn.style.display = "inline-flex";

			// In normal mode, enable Next button regardless of answer
			this.nextBtn.disabled = this.mode === "exam" ? !hasAnswer : false;

			this.submitBtn.style.display = "none";
		}
	}

	updateProgress() {
		const progress =
			((this.currentQuestionIndex + 1) / this.questions.length) * 100;
		this.progressFill.style.width = `${progress}%`;
	}

	submitQuiz() {
		// Check if all questions are answered
		const unansweredCount = this.userAnswers.filter(
			(answer) => answer === null,
		).length;

		if (unansweredCount > 0) {
			const confirmSubmit = confirm(
				`You have ${unansweredCount} unanswered question(s). ` +
					"Are you sure you want to submit the quiz?",
			);

			if (!confirmSubmit) {
				return;
			}
		}

		this.emit("quizCompleted", this.userAnswers);
	}

	showReview(userAnswers, correctAnswers) {
		this.isReviewMode = true;
		this.userAnswers = userAnswers;
		this.currentQuestionIndex = 0;

		this.displayReviewQuestion(correctAnswers);
		this.updateReviewNavigation();
	}

	displayReviewQuestion(correctAnswers) {
		if (!this.questions.length) return;

		const question = this.questions[this.currentQuestionIndex];
		const correctAnswer = correctAnswers[this.currentQuestionIndex];
		const userAnswer = this.userAnswers[this.currentQuestionIndex];

		this.questionText.textContent = question.question;
		this.currentQuestionSpan.textContent = this.currentQuestionIndex + 1;

<<<<<<< HEAD
		this.renderReviewOptions(question, userAnswer, correctAnswer.correctAnswer);
=======
		this.renderReviewOptions(
			question,
			userAnswer,
			correctAnswer.correctAnswer,
		);
>>>>>>> 56173bbf
	}

	renderReviewOptions(question, userAnswer, correctAnswer) {
		this.optionsContainer.innerHTML = "";

		question.options.forEach((option, index) => {
			const optionElement = this.createReviewOptionElement(
				option,
				index,
				userAnswer,
				correctAnswer,
			);
			this.optionsContainer.appendChild(optionElement);
		});
	}

	createReviewOptionElement(optionText, index, userAnswer, correctAnswer) {
		const optionDiv = document.createElement("div");
		optionDiv.className = "option";

		// Add appropriate classes for review mode
		if (index === correctAnswer) {
			optionDiv.classList.add("correct");
		}

		if (index === userAnswer) {
			optionDiv.classList.add("selected");
			if (index !== correctAnswer) {
				optionDiv.classList.add("incorrect");
			}
		}

		// Create option radio element
		const optionRadio = document.createElement("div");
		optionRadio.className = "option-radio";

		// Create option text element
		const optionTextDiv = document.createElement("div");
		optionTextDiv.className = "option-text";
		optionTextDiv.textContent = optionText;

		// Append children
		optionDiv.appendChild(optionRadio);
		optionDiv.appendChild(optionTextDiv);

		return optionDiv;
	}

	updateReviewNavigation() {
		this.prevBtn.disabled = this.currentQuestionIndex === 0;
		this.nextBtn.disabled =
			this.currentQuestionIndex === this.questions.length - 1;
		this.nextBtn.style.display = "inline-flex";
		this.submitBtn.style.display = "none";

		// Update button text for review mode
		if (this.currentQuestionIndex === this.questions.length - 1) {
			this.nextBtn.textContent = "Finish Review";
			this.nextBtn.disabled = false;
			this.nextBtn.onclick = () => {
				// Return to results
				window.app.showSection("results-section");
			};
		} else {
			this.nextBtn.textContent = "Next";
			this.nextBtn.onclick = () => this.nextQuestion();
		}
	}

	reset() {
		this.questions = [];
		this.userAnswers = [];
		this.currentQuestionIndex = 0;
		this.isReviewMode = false;

		// Reset to exam mode
		this.mode = "exam";
		if (this.modeToggle) {
			this.modeToggle.checked = false; // Unchecked = exam mode
		}

		// Reset UI elements
		this.questionText.textContent = "Question will appear here...";
		this.optionsContainer.innerHTML = "";
		this.currentQuestionSpan.textContent = "1";
		this.totalQuestionsSpan.textContent = "10";
		this.progressFill.style.width = "0%";
		this.pdfFileSpan.textContent = "";

		// Reset explanation
		if (this.explanationContainer) {
			this.explanationContainer.style.display = "none";
		}
		if (this.explanationText) {
			this.explanationText.textContent = "";
		}

		// Reset buttons
		this.prevBtn.disabled = true;
		this.nextBtn.disabled = true;
		this.nextBtn.style.display = "inline-flex";
		this.nextBtn.textContent = "Next";
		this.submitBtn.style.display = "none";
	}

	// Add questions dynamically (for batch processing)
	addQuestions(newQuestions) {
		if (!Array.isArray(newQuestions) || newQuestions.length === 0) {
			return;
		}

		// Add new questions to the existing array
		this.questions.push(...newQuestions);

		// Extend user answers array to accommodate new questions
		// Only extend if the current array isn't already large enough
		// This preserves existing answers when extending
		if (this.userAnswers.length < this.questions.length) {
<<<<<<< HEAD
			const additionalCount = this.questions.length - this.userAnswers.length;
=======
			const additionalCount =
				this.questions.length - this.userAnswers.length;
>>>>>>> 56173bbf
			const additionalAnswers = new Array(additionalCount).fill(null);
			this.userAnswers.push(...additionalAnswers);
		}

		// Update total questions display
		this.totalQuestionsSpan.textContent = this.questions.length;

		// Update navigation if we're on the last question and now have more
		const wasLastQuestion =
			this.currentQuestionIndex ===
			this.questions.length - newQuestions.length - 1;
		if (wasLastQuestion) {
			this.updateNavigation();
		}

		// Update progress bar calculation
		this.updateProgress();

		// Emit event for any listeners
		this.emit("questionsAdded", {
			newQuestions: newQuestions,
			totalQuestions: this.questions.length,
		});
	}

	// Get current question context for batch processing
	getCurrentContext() {
		return {
			currentQuestionIndex: this.currentQuestionIndex,
			totalQuestions: this.questions.length,
			answeredCount: this.userAnswers.filter((answer) => answer !== null)
				.length,
<<<<<<< HEAD
			isOnLastQuestion: this.currentQuestionIndex === this.questions.length - 1,
			hasAnsweredCurrent: this.userAnswers[this.currentQuestionIndex] !== null,
=======
			isOnLastQuestion:
				this.currentQuestionIndex === this.questions.length - 1,
			hasAnsweredCurrent:
				this.userAnswers[this.currentQuestionIndex] !== null,
>>>>>>> 56173bbf
		};
	}

	// Method to handle seamless question expansion
	handleQuestionExpansion(newQuestions) {
		const context = this.getCurrentContext();

		// Add the new questions
		this.addQuestions(newQuestions);

		// If user was on last question and hadn't submitted, update UI to show they can continue
		if (context.isOnLastQuestion && context.hasAnsweredCurrent) {
			// Hide submit button, show next button
			this.nextBtn.style.display = "inline-flex";
			this.nextBtn.disabled = false;
			this.submitBtn.style.display = "none";

			// Show a subtle indicator that more questions are available
			this.emit("moreQuestionsAvailable", {
				newCount: newQuestions.length,
				totalCount: this.questions.length,
			});
		}
	}

	// Get quiz statistics
	getStats() {
		const answeredCount = this.userAnswers.filter(
			(answer) => answer !== null,
		).length;
		const totalQuestions = this.questions.length;

		return {
			totalQuestions,
			answeredCount,
			unansweredCount: totalQuestions - answeredCount,
<<<<<<< HEAD
			progress: totalQuestions > 0 ? (answeredCount / totalQuestions) * 100 : 0,
=======
			progress:
				totalQuestions > 0 ? (answeredCount / totalQuestions) * 100 : 0,
>>>>>>> 56173bbf
		};
	}

	// Event system
	on(event, callback) {
		if (!this.events[event]) {
			this.events[event] = [];
		}
		this.events[event].push(callback);
	}

	emit(event, ...args) {
		if (this.events[event]) {
			this.events[event].forEach((callback) => callback(...args));
		}
	}

	// Add a method to refresh feedback for the current question
	refreshFeedbackIfNeeded() {
		// Only refresh if we're in normal mode and have an answer for the current question
		if (
			this.mode === "normal" &&
			this.userAnswers[this.currentQuestionIndex] !== null &&
			this.correctAnswers &&
			this.correctAnswers[this.currentQuestionIndex]
		) {
			// Get the selected answer for the current question
			const selectedIndex = this.userAnswers[this.currentQuestionIndex];

			// Show feedback with a small delay to ensure UI is ready
			setTimeout(() => {
				this.showImmediateFeedback(selectedIndex);
			}, 50);

			console.log(
				`Refreshed feedback for question ${this.currentQuestionIndex + 1}`,
			);
		}
	}

	// Find the index of the last answered question
	findLastAnsweredQuestionIndex() {
		for (let i = this.userAnswers.length - 1; i >= 0; i--) {
			if (this.userAnswers[i] !== null) {
				return i;
			}
		}
		return -1; // No answered questions found
	}

	// Navigate to the last answered question
	navigateToLastAnswered() {
		const lastAnsweredIndex = this.findLastAnsweredQuestionIndex();
		if (
			lastAnsweredIndex !== -1 &&
			lastAnsweredIndex !== this.currentQuestionIndex
		) {
			this.currentQuestionIndex = lastAnsweredIndex;
			this.displayCurrentQuestion();
			this.updateNavigation();
			this.updateProgress();
			this.updateResumeButton();
		}
	}

	// Update the resume button visibility based on answered questions
	updateResumeButton() {
		if (!this.resumeBtn) return;

		// Only show the resume button if we're not already on the last answered question
		// and there's at least one answered question
		const lastAnsweredIndex = this.findLastAnsweredQuestionIndex();
		const shouldShow =
			!this.isReviewMode &&
			lastAnsweredIndex !== -1 &&
			this.currentQuestionIndex !== lastAnsweredIndex;

		this.resumeBtn.style.display = shouldShow ? "inline-flex" : "none";
	}
}

export { QuizManager };<|MERGE_RESOLUTION|>--- conflicted
+++ resolved
@@ -105,47 +105,44 @@
 			if (quizSection.classList.contains("active")) {
 				if (event.key === "ArrowLeft" && !this.prevBtn.disabled) {
 					this.previousQuestion();
-<<<<<<< HEAD
-				} else if (event.key === "ArrowRight" && !this.nextBtn.disabled) {
-=======
 				} else if (
 					event.key === "ArrowRight" &&
 					!this.nextBtn.disabled
 				) {
->>>>>>> 56173bbf
 					this.nextQuestion();
 				}
 			}
 		});
 	}
-
-<<<<<<< HEAD
+	setupKeydownListener() {
+		document.addEventListener("keydown", (event) => {
+			const quizSection = document.getElementById("quiz-section");
+			if (quizSection.classList.contains("active")) {
+				if (event.key === "ArrowLeft" && !this.prevBtn.disabled) {
+					this.previousQuestion();
+				} else if (event.key === "ArrowRight" && !this.nextBtn.disabled) {
+					this.nextQuestion();
+				}
+			}
+		});
+	}
+
 	initialize(
 		questions,
 		existingAnswers = null,
 		pdfName,
 		flaggedQuestions = null,
 	) {
-=======
-	initialize(questions, existingAnswers = null, pdfName) {
->>>>>>> 56173bbf
 		this.questions = questions;
 		this.userAnswers =
 			existingAnswers || new Array(questions.length).fill(null);
 		this.currentQuestionIndex = 0;
 		this.isReviewMode = false;
-<<<<<<< HEAD
 		this.flaggedQuestions =
 			flaggedQuestions || new Array(questions.length).fill(false);
 
 		// Extract correct answers for normal mode
 		this.correctAnswers = questions.map((q, index) => {
-=======
-		this.flaggedQuestions = new Array(questions.length).fill(false);
-
-		// Extract correct answers for normal mode
-		this.correctAnswers = questions.map((q, _index) => {
->>>>>>> 56173bbf
 			return {
 				correctAnswer: q.correctAnswer,
 				explanation: q.explanation || "No explanation provided.",
@@ -200,12 +197,8 @@
 		optionDiv.dataset.optionIndex = index;
 
 		// Check if this option is selected
-<<<<<<< HEAD
-		const isSelected = this.userAnswers[this.currentQuestionIndex] === index;
-=======
 		const isSelected =
 			this.userAnswers[this.currentQuestionIndex] === index;
->>>>>>> 56173bbf
 		if (isSelected) {
 			optionDiv.classList.add("selected");
 		}
@@ -358,11 +351,7 @@
 		const navList = document.getElementById("nav-list");
 		if (!navList) return;
 		navList.innerHTML = "";
-<<<<<<< HEAD
 		this.questions.forEach((question, index) => {
-=======
-		this.questions.forEach((_question, index) => {
->>>>>>> 56173bbf
 			const navItem = document.createElement("li");
 			const btn = document.createElement("button");
 			btn.className = "question-nav-btn";
@@ -378,7 +367,6 @@
 				btn.classList.add("active");
 			}
 
-<<<<<<< HEAD
 			if (this.flaggedQuestions[index]) {
 				navItem.style.position = "relative";
 				const flagImg = document.createElement("img");
@@ -391,20 +379,6 @@
 				flagImg.style.left = "16px";
 				navItem.appendChild(flagImg);
 			}
-=======
-      if (this.flaggedQuestions[index]) {
-        navItem.style.position = "relative";
-        const flagImg = document.createElement("img");
-        flagImg.src = "./assets/red-flag.png";
-        flagImg.alt = "Flagged";
-        flagImg.width = "16";
-        flagImg.height = "16";
-        flagImg.style.position = "absolute";
-        flagImg.style.top = "-10px";
-		flagImg.style.left="16px"
-        navItem.appendChild(flagImg);
-      }
->>>>>>> 56173bbf
 
 			btn.addEventListener("click", () => {
 				this.currentQuestionIndex = index;
@@ -416,7 +390,6 @@
 
 			let pressTimer = null;
 
-<<<<<<< HEAD
 			btn.addEventListener("mousedown", (e) => {
 				pressTimer = setTimeout(() => {
 					this.flaggedQuestions[index] = !this.flaggedQuestions[index];
@@ -429,20 +402,12 @@
 							this.flaggedQuestions,
 						);
 					}
-=======
-			btn.addEventListener("mousedown", (_e) => {
-				pressTimer = setTimeout(() => {
-					this.flaggedQuestions[index] =
-						!this.flaggedQuestions[index];
-					this.displayQuestionNavigation();
->>>>>>> 56173bbf
 				}, 600);
 			});
 
 			btn.addEventListener("mouseleave", () => clearTimeout(pressTimer));
 			btn.addEventListener("mouseup", () => clearTimeout(pressTimer));
 
-<<<<<<< HEAD
 			btn.addEventListener("touchstart", (e) => {
 				pressTimer = setTimeout(() => {
 					this.flaggedQuestions[index] = !this.flaggedQuestions[index];
@@ -455,13 +420,6 @@
 							this.flaggedQuestions,
 						);
 					}
-=======
-			btn.addEventListener("touchstart", (_e) => {
-				pressTimer = setTimeout(() => {
-					this.flaggedQuestions[index] =
-						!this.flaggedQuestions[index];
-					this.displayQuestionNavigation();
->>>>>>> 56173bbf
 				}, 600);
 			});
 
@@ -540,15 +498,11 @@
 		this.questionText.textContent = question.question;
 		this.currentQuestionSpan.textContent = this.currentQuestionIndex + 1;
 
-<<<<<<< HEAD
-		this.renderReviewOptions(question, userAnswer, correctAnswer.correctAnswer);
-=======
 		this.renderReviewOptions(
 			question,
 			userAnswer,
 			correctAnswer.correctAnswer,
 		);
->>>>>>> 56173bbf
 	}
 
 	renderReviewOptions(question, userAnswer, correctAnswer) {
@@ -667,12 +621,8 @@
 		// Only extend if the current array isn't already large enough
 		// This preserves existing answers when extending
 		if (this.userAnswers.length < this.questions.length) {
-<<<<<<< HEAD
-			const additionalCount = this.questions.length - this.userAnswers.length;
-=======
 			const additionalCount =
 				this.questions.length - this.userAnswers.length;
->>>>>>> 56173bbf
 			const additionalAnswers = new Array(additionalCount).fill(null);
 			this.userAnswers.push(...additionalAnswers);
 		}
@@ -705,15 +655,10 @@
 			totalQuestions: this.questions.length,
 			answeredCount: this.userAnswers.filter((answer) => answer !== null)
 				.length,
-<<<<<<< HEAD
-			isOnLastQuestion: this.currentQuestionIndex === this.questions.length - 1,
-			hasAnsweredCurrent: this.userAnswers[this.currentQuestionIndex] !== null,
-=======
 			isOnLastQuestion:
 				this.currentQuestionIndex === this.questions.length - 1,
 			hasAnsweredCurrent:
 				this.userAnswers[this.currentQuestionIndex] !== null,
->>>>>>> 56173bbf
 		};
 	}
 
@@ -750,12 +695,8 @@
 			totalQuestions,
 			answeredCount,
 			unansweredCount: totalQuestions - answeredCount,
-<<<<<<< HEAD
-			progress: totalQuestions > 0 ? (answeredCount / totalQuestions) * 100 : 0,
-=======
 			progress:
 				totalQuestions > 0 ? (answeredCount / totalQuestions) * 100 : 0,
->>>>>>> 56173bbf
 		};
 	}
 
