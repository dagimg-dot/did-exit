// Quiz management and navigation
class QuizManager {
  constructor() {
    this.events = {};
    this.questions = [];
    this.userAnswers = [];
    this.currentQuestionIndex = 0;
    this.isReviewMode = false;
    this.flaggedQuestions = [];
    this.mode = "exam"; // Default mode: "exam" or "normal"
    this.correctAnswers = []; // Store correct answers for normal mode
    this.setupElements();
    this.setupEventListeners();

    // Ensure UI is in exam mode by default
    if (this.modeToggle) {
      this.modeToggle.checked = false; // Unchecked = exam mode
    }
  }

  setupElements() {
    this.questionText = document.getElementById("question-text");
    this.optionsContainer = document.getElementById("options-container");
    this.currentQuestionSpan = document.getElementById("current-question");
    this.pdfFileSpan = document.getElementById("pdf-file-name");
    this.totalQuestionsSpan = document.getElementById("total-questions");
    this.progressFill = document.getElementById("progress-fill");
    this.prevBtn = document.getElementById("prev-btn");
    this.nextBtn = document.getElementById("next-btn");
    this.submitBtn = document.getElementById("submit-quiz-btn");
    this.resumeBtn = document.getElementById("resume-btn");
    this.explanationContainer = document.getElementById(
      "explanation-container"
    );
    this.explanationText = document.getElementById("explanation-text");
    this.modeToggle = document.getElementById("quiz-mode-toggle");

    // Add event listener for mode toggle
    if (this.modeToggle) {
      this.modeToggle.addEventListener("change", () => {
        const newMode = this.modeToggle.checked ? "normal" : "exam";
        this.setMode(newMode);
      });
    }
  }

  setMode(mode) {
    if (this.mode === mode) return;

    this.mode = mode;

    // Update UI for the mode
    if (this.modeToggle) {
      this.modeToggle.checked = mode === "normal";
    }

    // When switching to exam mode, remove any correct/incorrect indicators
    if (mode === "exam") {
      this.optionsContainer.querySelectorAll(".option").forEach((opt) => {
        opt.classList.remove("correct");
        opt.classList.remove("incorrect");
      });

      // Hide explanation
      if (this.explanationContainer) {
        this.explanationContainer.style.display = "none";
      }
    }

    // Rerender current question with new mode settings
    this.displayCurrentQuestion();
    this.updateNavigation();

    // If switching to normal mode and the current question is already answered,
    // we need to show feedback immediately
    if (mode === "normal") {
      const currentAnswer = this.userAnswers[this.currentQuestionIndex];
      if (currentAnswer !== null) {
        // Short timeout to ensure DOM is ready
        setTimeout(() => {
          this.showImmediateFeedback(currentAnswer);
        }, 50);
      }
    }

    // Emit event for mode change
    this.emit("modeChanged", mode);
  }

  setupEventListeners() {
    this.prevBtn.addEventListener("click", () => this.previousQuestion());
    this.nextBtn.addEventListener("click", () => this.nextQuestion());
    this.submitBtn.addEventListener("click", () => this.submitQuiz());
    if (this.resumeBtn) {
      this.resumeBtn.addEventListener("click", () =>
        this.navigateToLastAnswered()
      );
    }
    this.setupKeydownListener();
  }

	setupKeydownListener() {
		document.addEventListener("keydown", (event) => {
			const quizSection = document.getElementById("quiz-section");
			if (quizSection.classList.contains("active")) {
				if (event.key === "ArrowLeft" && !this.prevBtn.disabled) {
					this.previousQuestion();
				} else if (
					event.key === "ArrowRight" &&
					!this.nextBtn.disabled
				) {
					this.nextQuestion();
				}
			}
		});
	}

  initialize(questions, existingAnswers = null, pdfName) {
    this.questions = questions;
    this.userAnswers =
      existingAnswers || new Array(questions.length).fill(null);
    this.currentQuestionIndex = 0;
    this.isReviewMode = false;
    this.flaggedQuestions = new Array(questions.length).fill(false);

    // Extract correct answers for normal mode
    this.correctAnswers = questions.map((q, index) => {
      return {
        correctAnswer: q.correctAnswer,
        explanation: q.explanation || "No explanation provided.",
      };
    });

    this.totalQuestionsSpan.textContent = questions.length;
    this.pdfFileSpan.textContent = pdfName ? `- ${pdfName}` : "";
    this.displayCurrentQuestion();
    this.updateNavigation();
    this.updateProgress();
    this.updateResumeButton();
  }

  displayCurrentQuestion() {
    if (!this.questions.length) return;

    const question = this.questions[this.currentQuestionIndex];
    this.questionText.textContent = question.question;
    this.currentQuestionSpan.textContent = this.currentQuestionIndex + 1;

    // Reset explanation container
    if (this.explanationContainer) {
      this.explanationContainer.style.display = "none";
    }
    if (this.explanationText) {
      this.explanationText.textContent = "";
    }

    this.renderOptions(question);
    this.displayQuestionNavigation();

    // If in normal mode and already answered, show the feedback again
    const currentAnswer = this.userAnswers[this.currentQuestionIndex];
    if (this.mode === "normal" && currentAnswer !== null) {
      this.showImmediateFeedback(currentAnswer);
    }
  }

  renderOptions(question) {
    this.optionsContainer.innerHTML = "";

    question.options.forEach((option, index) => {
      const optionElement = this.createOptionElement(option, index);
      this.optionsContainer.appendChild(optionElement);
    });
  }

  createOptionElement(optionText, index) {
    const optionDiv = document.createElement("div");
    optionDiv.className = "option";
    optionDiv.dataset.optionIndex = index;

		// Check if this option is selected
		const isSelected =
			this.userAnswers[this.currentQuestionIndex] === index;
		if (isSelected) {
			optionDiv.classList.add("selected");
		}

    // Create option radio element
    const optionRadio = document.createElement("div");
    optionRadio.className = "option-radio";

    // Create option text element
    const optionTextDiv = document.createElement("div");
    optionTextDiv.className = "option-text";
    optionTextDiv.textContent = optionText;

    // Append children
    optionDiv.appendChild(optionRadio);
    optionDiv.appendChild(optionTextDiv);

    // Add click handler for option selection
    optionDiv.addEventListener("click", () => {
      // Don't allow selection in review mode
      if (this.isReviewMode) {
        return;
      }

      // In normal mode, don't allow changing answer after selection
      const currentAnswer = this.userAnswers[this.currentQuestionIndex];
      if (
        this.mode === "normal" &&
        currentAnswer !== null &&
        currentAnswer !== index
      ) {
        return;
      }

      this.selectOption(index);
    });

    return optionDiv;
  }

  selectOption(selectedIndex) {
    // Remove previous selection
    this.optionsContainer.querySelectorAll(".option").forEach((opt) => {
      opt.classList.remove("selected");

      // Only remove correct/incorrect classes in exam mode
      if (this.mode === "exam") {
        opt.classList.remove("correct");
        opt.classList.remove("incorrect");
      }
    });

    // Add selection to clicked option
    const selectedOption = this.optionsContainer.querySelector(
      `[data-option-index="${selectedIndex}"]`
    );
    if (selectedOption) {
      selectedOption.classList.add("selected");
    }

    // Store user answer
    this.userAnswers[this.currentQuestionIndex] = selectedIndex;

    // In normal mode, show feedback immediately
    if (this.mode === "normal") {
      // Short timeout to ensure DOM updates
      setTimeout(() => {
        this.showImmediateFeedback(selectedIndex);
      }, 10);
    }

    // Update navigation
    this.displayQuestionNavigation();
    this.updateNavigation();
    this.updateResumeButton();

    // Emit event
    this.emit("answerSelected", this.currentQuestionIndex, selectedIndex);
  }

  showImmediateFeedback(selectedIndex) {
    // Guard clause in case correctAnswers is not properly initialized
    if (
      !this.correctAnswers ||
      !this.correctAnswers[this.currentQuestionIndex]
    ) {
      return;
    }

    const correctAnswer =
      this.correctAnswers[this.currentQuestionIndex].correctAnswer;
    const explanation =
      this.correctAnswers[this.currentQuestionIndex].explanation;

    // First clear any existing feedback
    this.optionsContainer.querySelectorAll(".option").forEach((opt) => {
      opt.classList.remove("correct");
      opt.classList.remove("incorrect");
    });

    // Then mark options as correct/incorrect
    this.optionsContainer.querySelectorAll(".option").forEach((opt) => {
      const optIndex = parseInt(opt.dataset.optionIndex);

      if (optIndex === correctAnswer) {
        opt.classList.add("correct");
      }

      if (optIndex === selectedIndex && selectedIndex !== correctAnswer) {
        opt.classList.add("incorrect");
      }
    });

    // Show explanation
    if (this.explanationText) {
      this.explanationText.textContent =
        explanation || "No explanation available.";
    } else {
      console.error("Explanation text element not found");
    }

    if (this.explanationContainer) {
      this.explanationContainer.style.display = "block";
    } else {
      console.error("Explanation container element not found");
    }
  }

  previousQuestion() {
    if (this.currentQuestionIndex > 0) {
      this.currentQuestionIndex--;
      this.displayCurrentQuestion();
      this.updateNavigation();
      this.updateProgress();
      this.updateResumeButton();
    }
  }

  nextQuestion() {
    if (this.currentQuestionIndex < this.questions.length - 1) {
      this.currentQuestionIndex++;
      this.displayCurrentQuestion();
      this.updateNavigation();
      this.updateProgress();
      this.updateResumeButton();
    }
  }

  displayQuestionNavigation() {
    const navList = document.getElementById("nav-list");
    if (!navList) return;
    navList.innerHTML = "";
    this.questions.forEach((question, index) => {
      const navItem = document.createElement("li");
      const btn = document.createElement("button");
      btn.className = "question-nav-btn";
      btn.textContent = index + 1;
      if (this.userAnswers[index] !== null) {
        btn.classList.add("answered");
        btn.title = "Answered";
      } else {
        btn.classList.add("unanswered");
        btn.title = "Unanswered";
      }
      if (index === this.currentQuestionIndex) {
        btn.classList.add("active");
      }

      if (this.flaggedQuestions[index]) {
        navItem.style.position = "relative";
        const flagImg = document.createElement("img");
        flagImg.src = "./assets/red-flag.png";
        flagImg.alt = "Flagged";
        flagImg.width = "16";
        flagImg.height = "16";
        flagImg.style.position = "absolute";
        flagImg.style.top = "-10px";
        navItem.appendChild(flagImg);
      }

      btn.addEventListener("click", () => {
        this.currentQuestionIndex = index;
        this.displayCurrentQuestion();
        this.updateNavigation();
        this.updateProgress();
        this.updateResumeButton();
      });

      let pressTimer = null;

      btn.addEventListener("mousedown", (e) => {
        pressTimer = setTimeout(() => {
          this.flaggedQuestions[index] = !this.flaggedQuestions[index];
          this.displayQuestionNavigation();
        }, 600);
      });

      btn.addEventListener("mouseleave", () => clearTimeout(pressTimer));
      btn.addEventListener("mouseup", () => clearTimeout(pressTimer));

      btn.addEventListener("touchstart", (e) => {
        pressTimer = setTimeout(() => {
          this.flaggedQuestions[index] = !this.flaggedQuestions[index];
          this.displayQuestionNavigation();
        }, 600);
      });

      btn.addEventListener("touchend", () => clearTimeout(pressTimer));
      btn.addEventListener("touchcancel", () => clearTimeout(pressTimer));

      navItem.appendChild(btn);
      navList.appendChild(navItem);
    });
  }

  updateNavigation() {
    // Previous button
    this.prevBtn.disabled = this.currentQuestionIndex === 0;

    // Next button
    const hasAnswer = this.userAnswers[this.currentQuestionIndex] !== null;
    const isLastQuestion =
      this.currentQuestionIndex === this.questions.length - 1;

    if (isLastQuestion) {
      this.nextBtn.style.display = "none";
      this.submitBtn.style.display = hasAnswer ? "inline-flex" : "none";
    } else {
      this.nextBtn.style.display = "inline-flex";

      // In normal mode, enable Next button regardless of answer
      this.nextBtn.disabled = this.mode === "exam" ? !hasAnswer : false;

      this.submitBtn.style.display = "none";
    }
  }

  updateProgress() {
    const progress =
      ((this.currentQuestionIndex + 1) / this.questions.length) * 100;
    this.progressFill.style.width = `${progress}%`;
  }

  submitQuiz() {
    // Check if all questions are answered
    const unansweredCount = this.userAnswers.filter(
      (answer) => answer === null
    ).length;

    if (unansweredCount > 0) {
      const confirmSubmit = confirm(
        `You have ${unansweredCount} unanswered question(s). ` +
          "Are you sure you want to submit the quiz?"
      );

      if (!confirmSubmit) {
        return;
      }
    }

    this.emit("quizCompleted", this.userAnswers);
  }

  showReview(userAnswers, correctAnswers) {
    this.isReviewMode = true;
    this.userAnswers = userAnswers;
    this.currentQuestionIndex = 0;

    this.displayReviewQuestion(correctAnswers);
    this.updateReviewNavigation();
  }

  displayReviewQuestion(correctAnswers) {
    if (!this.questions.length) return;

    const question = this.questions[this.currentQuestionIndex];
    const correctAnswer = correctAnswers[this.currentQuestionIndex];
    const userAnswer = this.userAnswers[this.currentQuestionIndex];

    this.questionText.textContent = question.question;
    this.currentQuestionSpan.textContent = this.currentQuestionIndex + 1;

		this.renderReviewOptions(
			question,
			userAnswer,
			correctAnswer.correctAnswer,
		);
	}

<<<<<<< HEAD
	updateNavigation() {
		// Previous button
		this.prevBtn.disabled = this.currentQuestionIndex === 0;

		// Next button
		const hasAnswer = this.userAnswers[this.currentQuestionIndex] !== null;
		const isLastQuestion =
			this.currentQuestionIndex === this.questions.length - 1;

		if (isLastQuestion) {
			this.nextBtn.style.display = "none";
			this.submitBtn.style.display = hasAnswer ? "inline-flex" : "none";
		} else {
			this.nextBtn.style.display = "inline-flex";

			// In normal mode, enable Next button regardless of answer
			this.nextBtn.disabled = this.mode === "exam" ? !hasAnswer : false;

			this.submitBtn.style.display = "none";
		}
	}

	updateProgress() {
		const progress =
			((this.currentQuestionIndex + 1) / this.questions.length) * 100;
		this.progressFill.style.width = `${progress}%`;
	}

	submitQuiz() {
		// Check if all questions are answered
		const unansweredCount = this.userAnswers.filter(
			(answer) => answer === null,
		).length;

		if (unansweredCount > 0) {
			const confirmSubmit = confirm(
				`You have ${unansweredCount} unanswered question(s). ` +
					"Are you sure you want to submit the quiz?",
			);

			if (!confirmSubmit) {
				return;
			}
		}

		this.emit("quizCompleted", this.userAnswers);
	}

	showReview(userAnswers, correctAnswers) {
		this.isReviewMode = true;
		this.userAnswers = userAnswers;
		this.currentQuestionIndex = 0;

		this.displayReviewQuestion(correctAnswers);
		this.updateReviewNavigation();
	}

	displayReviewQuestion(correctAnswers) {
		if (!this.questions.length) return;

		const question = this.questions[this.currentQuestionIndex];
		const correctAnswer = correctAnswers[this.currentQuestionIndex];
		const userAnswer = this.userAnswers[this.currentQuestionIndex];

		this.questionText.textContent = question.question;
		this.currentQuestionSpan.textContent = this.currentQuestionIndex + 1;

		this.renderReviewOptions(
			question,
			userAnswer,
			correctAnswer.correctAnswer,
		);
	}

	renderReviewOptions(question, userAnswer, correctAnswer) {
		this.optionsContainer.innerHTML = "";

		question.options.forEach((option, index) => {
			const optionElement = this.createReviewOptionElement(
				option,
				index,
				userAnswer,
				correctAnswer,
			);
			this.optionsContainer.appendChild(optionElement);
		});
	}

	createReviewOptionElement(optionText, index, userAnswer, correctAnswer) {
		const optionDiv = document.createElement("div");
		optionDiv.className = "option";

		// Add appropriate classes for review mode
		if (index === correctAnswer) {
			optionDiv.classList.add("correct");
		}

		if (index === userAnswer) {
			optionDiv.classList.add("selected");
			if (index !== correctAnswer) {
				optionDiv.classList.add("incorrect");
			}
		}

		// Create option radio element
		const optionRadio = document.createElement("div");
		optionRadio.className = "option-radio";

		// Create option text element
		const optionTextDiv = document.createElement("div");
		optionTextDiv.className = "option-text";
		optionTextDiv.textContent = optionText;

		// Append children
		optionDiv.appendChild(optionRadio);
		optionDiv.appendChild(optionTextDiv);

		return optionDiv;
	}

	updateReviewNavigation() {
		this.prevBtn.disabled = this.currentQuestionIndex === 0;
		this.nextBtn.disabled =
			this.currentQuestionIndex === this.questions.length - 1;
		this.nextBtn.style.display = "inline-flex";
		this.submitBtn.style.display = "none";

		// Update button text for review mode
		if (this.currentQuestionIndex === this.questions.length - 1) {
			this.nextBtn.textContent = "Finish Review";
			this.nextBtn.disabled = false;
			this.nextBtn.onclick = () => {
				// Return to results
				window.app.showSection("results-section");
			};
		} else {
			this.nextBtn.textContent = "Next";
			this.nextBtn.onclick = () => this.nextQuestion();
		}
	}

	reset() {
		this.questions = [];
		this.userAnswers = [];
		this.currentQuestionIndex = 0;
		this.isReviewMode = false;

		// Reset to exam mode
		this.mode = "exam";
		if (this.modeToggle) {
			this.modeToggle.checked = false; // Unchecked = exam mode
		}

		// Reset UI elements
		this.questionText.textContent = "Question will appear here...";
		this.optionsContainer.innerHTML = "";
		this.currentQuestionSpan.textContent = "1";
		this.totalQuestionsSpan.textContent = "10";
		this.progressFill.style.width = "0%";
		this.pdfFileSpan.textContent = "";

		// Reset explanation
		if (this.explanationContainer) {
			this.explanationContainer.style.display = "none";
		}
		if (this.explanationText) {
			this.explanationText.textContent = "";
		}

		// Reset buttons
		this.prevBtn.disabled = true;
		this.nextBtn.disabled = true;
		this.nextBtn.style.display = "inline-flex";
		this.nextBtn.textContent = "Next";
		this.submitBtn.style.display = "none";
	}

	// Add questions dynamically (for batch processing)
	addQuestions(newQuestions) {
		if (!Array.isArray(newQuestions) || newQuestions.length === 0) {
			return;
		}

		// Add new questions to the existing array
		this.questions.push(...newQuestions);
=======
  renderReviewOptions(question, userAnswer, correctAnswer) {
    this.optionsContainer.innerHTML = "";

    question.options.forEach((option, index) => {
      const optionElement = this.createReviewOptionElement(
        option,
        index,
        userAnswer,
        correctAnswer
      );
      this.optionsContainer.appendChild(optionElement);
    });
  }

  createReviewOptionElement(optionText, index, userAnswer, correctAnswer) {
    const optionDiv = document.createElement("div");
    optionDiv.className = "option";

    // Add appropriate classes for review mode
    if (index === correctAnswer) {
      optionDiv.classList.add("correct");
    }

    if (index === userAnswer) {
      optionDiv.classList.add("selected");
      if (index !== correctAnswer) {
        optionDiv.classList.add("incorrect");
      }
    }

    // Create option radio element
    const optionRadio = document.createElement("div");
    optionRadio.className = "option-radio";

    // Create option text element
    const optionTextDiv = document.createElement("div");
    optionTextDiv.className = "option-text";
    optionTextDiv.textContent = optionText;

    // Append children
    optionDiv.appendChild(optionRadio);
    optionDiv.appendChild(optionTextDiv);

    return optionDiv;
  }

  updateReviewNavigation() {
    this.prevBtn.disabled = this.currentQuestionIndex === 0;
    this.nextBtn.disabled =
      this.currentQuestionIndex === this.questions.length - 1;
    this.nextBtn.style.display = "inline-flex";
    this.submitBtn.style.display = "none";

    // Update button text for review mode
    if (this.currentQuestionIndex === this.questions.length - 1) {
      this.nextBtn.textContent = "Finish Review";
      this.nextBtn.disabled = false;
      this.nextBtn.onclick = () => {
        // Return to results
        window.app.showSection("results-section");
      };
    } else {
      this.nextBtn.textContent = "Next";
      this.nextBtn.onclick = () => this.nextQuestion();
    }
  }

  reset() {
    this.questions = [];
    this.userAnswers = [];
    this.currentQuestionIndex = 0;
    this.isReviewMode = false;

    // Reset to exam mode
    this.mode = "exam";
    if (this.modeToggle) {
      this.modeToggle.checked = false; // Unchecked = exam mode
    }

    // Reset UI elements
    this.questionText.textContent = "Question will appear here...";
    this.optionsContainer.innerHTML = "";
    this.currentQuestionSpan.textContent = "1";
    this.totalQuestionsSpan.textContent = "10";
    this.progressFill.style.width = "0%";
    this.pdfFileSpan.textContent = "";

    // Reset explanation
    if (this.explanationContainer) {
      this.explanationContainer.style.display = "none";
    }
    if (this.explanationText) {
      this.explanationText.textContent = "";
    }

    // Reset buttons
    this.prevBtn.disabled = true;
    this.nextBtn.disabled = true;
    this.nextBtn.style.display = "inline-flex";
    this.nextBtn.textContent = "Next";
    this.submitBtn.style.display = "none";
  }

  // Add questions dynamically (for batch processing)
  addQuestions(newQuestions) {
    if (!Array.isArray(newQuestions) || newQuestions.length === 0) {
      return;
    }

    // Add new questions to the existing array
    this.questions.push(...newQuestions);
>>>>>>> 136fc112

		// Extend user answers array to accommodate new questions
		// Only extend if the current array isn't already large enough
		// This preserves existing answers when extending
		if (this.userAnswers.length < this.questions.length) {
			const additionalCount =
				this.questions.length - this.userAnswers.length;
			const additionalAnswers = new Array(additionalCount).fill(null);
			this.userAnswers.push(...additionalAnswers);
		}

    // Update total questions display
    this.totalQuestionsSpan.textContent = this.questions.length;

    // Update navigation if we're on the last question and now have more
    const wasLastQuestion =
      this.currentQuestionIndex ===
      this.questions.length - newQuestions.length - 1;
    if (wasLastQuestion) {
      this.updateNavigation();
    }

    // Update progress bar calculation
    this.updateProgress();

    // Emit event for any listeners
    this.emit("questionsAdded", {
      newQuestions: newQuestions,
      totalQuestions: this.questions.length,
    });
  }

	// Get current question context for batch processing
	getCurrentContext() {
		return {
			currentQuestionIndex: this.currentQuestionIndex,
			totalQuestions: this.questions.length,
			answeredCount: this.userAnswers.filter((answer) => answer !== null)
				.length,
			isOnLastQuestion:
				this.currentQuestionIndex === this.questions.length - 1,
			hasAnsweredCurrent:
				this.userAnswers[this.currentQuestionIndex] !== null,
		};
	}

  // Method to handle seamless question expansion
  handleQuestionExpansion(newQuestions) {
    const context = this.getCurrentContext();

    // Add the new questions
    this.addQuestions(newQuestions);

    // If user was on last question and hadn't submitted, update UI to show they can continue
    if (context.isOnLastQuestion && context.hasAnsweredCurrent) {
      // Hide submit button, show next button
      this.nextBtn.style.display = "inline-flex";
      this.nextBtn.disabled = false;
      this.submitBtn.style.display = "none";

      // Show a subtle indicator that more questions are available
      this.emit("moreQuestionsAvailable", {
        newCount: newQuestions.length,
        totalCount: this.questions.length,
      });
    }
  }

  // Get quiz statistics
  getStats() {
    const answeredCount = this.userAnswers.filter(
      (answer) => answer !== null
    ).length;
    const totalQuestions = this.questions.length;

		return {
			totalQuestions,
			answeredCount,
			unansweredCount: totalQuestions - answeredCount,
			progress:
				totalQuestions > 0 ? (answeredCount / totalQuestions) * 100 : 0,
		};
	}

  // Event system
  on(event, callback) {
    if (!this.events[event]) {
      this.events[event] = [];
    }
    this.events[event].push(callback);
  }

  emit(event, ...args) {
    if (this.events[event]) {
      this.events[event].forEach((callback) => callback(...args));
    }
  }

  // Add a method to refresh feedback for the current question
  refreshFeedbackIfNeeded() {
    // Only refresh if we're in normal mode and have an answer for the current question
    if (
      this.mode === "normal" &&
      this.userAnswers[this.currentQuestionIndex] !== null &&
      this.correctAnswers &&
      this.correctAnswers[this.currentQuestionIndex]
    ) {
      // Get the selected answer for the current question
      const selectedIndex = this.userAnswers[this.currentQuestionIndex];

      // Show feedback with a small delay to ensure UI is ready
      setTimeout(() => {
        this.showImmediateFeedback(selectedIndex);
      }, 50);

      console.log(
        `Refreshed feedback for question ${this.currentQuestionIndex + 1}`
      );
    }
  }

  // Find the index of the last answered question
  findLastAnsweredQuestionIndex() {
    for (let i = this.userAnswers.length - 1; i >= 0; i--) {
      if (this.userAnswers[i] !== null) {
        return i;
      }
    }
    return -1; // No answered questions found
  }

  // Navigate to the last answered question
  navigateToLastAnswered() {
    const lastAnsweredIndex = this.findLastAnsweredQuestionIndex();
    if (
      lastAnsweredIndex !== -1 &&
      lastAnsweredIndex !== this.currentQuestionIndex
    ) {
      this.currentQuestionIndex = lastAnsweredIndex;
      this.displayCurrentQuestion();
      this.updateNavigation();
      this.updateProgress();
      this.updateResumeButton();
    }
  }

  // Update the resume button visibility based on answered questions
  updateResumeButton() {
    if (!this.resumeBtn) return;

    // Only show the resume button if we're not already on the last answered question
    // and there's at least one answered question
    const lastAnsweredIndex = this.findLastAnsweredQuestionIndex();
    const shouldShow =
      !this.isReviewMode &&
      lastAnsweredIndex !== -1 &&
      this.currentQuestionIndex !== lastAnsweredIndex;

    this.resumeBtn.style.display = shouldShow ? "inline-flex" : "none";
  }
}

export { QuizManager };<|MERGE_RESOLUTION|>--- conflicted
+++ resolved
@@ -109,6 +109,10 @@
 					event.key === "ArrowRight" &&
 					!this.nextBtn.disabled
 				) {
+				} else if (
+					event.key === "ArrowRight" &&
+					!this.nextBtn.disabled
+				) {
 					this.nextQuestion();
 				}
 			}
@@ -470,193 +474,6 @@
 		);
 	}
 
-<<<<<<< HEAD
-	updateNavigation() {
-		// Previous button
-		this.prevBtn.disabled = this.currentQuestionIndex === 0;
-
-		// Next button
-		const hasAnswer = this.userAnswers[this.currentQuestionIndex] !== null;
-		const isLastQuestion =
-			this.currentQuestionIndex === this.questions.length - 1;
-
-		if (isLastQuestion) {
-			this.nextBtn.style.display = "none";
-			this.submitBtn.style.display = hasAnswer ? "inline-flex" : "none";
-		} else {
-			this.nextBtn.style.display = "inline-flex";
-
-			// In normal mode, enable Next button regardless of answer
-			this.nextBtn.disabled = this.mode === "exam" ? !hasAnswer : false;
-
-			this.submitBtn.style.display = "none";
-		}
-	}
-
-	updateProgress() {
-		const progress =
-			((this.currentQuestionIndex + 1) / this.questions.length) * 100;
-		this.progressFill.style.width = `${progress}%`;
-	}
-
-	submitQuiz() {
-		// Check if all questions are answered
-		const unansweredCount = this.userAnswers.filter(
-			(answer) => answer === null,
-		).length;
-
-		if (unansweredCount > 0) {
-			const confirmSubmit = confirm(
-				`You have ${unansweredCount} unanswered question(s). ` +
-					"Are you sure you want to submit the quiz?",
-			);
-
-			if (!confirmSubmit) {
-				return;
-			}
-		}
-
-		this.emit("quizCompleted", this.userAnswers);
-	}
-
-	showReview(userAnswers, correctAnswers) {
-		this.isReviewMode = true;
-		this.userAnswers = userAnswers;
-		this.currentQuestionIndex = 0;
-
-		this.displayReviewQuestion(correctAnswers);
-		this.updateReviewNavigation();
-	}
-
-	displayReviewQuestion(correctAnswers) {
-		if (!this.questions.length) return;
-
-		const question = this.questions[this.currentQuestionIndex];
-		const correctAnswer = correctAnswers[this.currentQuestionIndex];
-		const userAnswer = this.userAnswers[this.currentQuestionIndex];
-
-		this.questionText.textContent = question.question;
-		this.currentQuestionSpan.textContent = this.currentQuestionIndex + 1;
-
-		this.renderReviewOptions(
-			question,
-			userAnswer,
-			correctAnswer.correctAnswer,
-		);
-	}
-
-	renderReviewOptions(question, userAnswer, correctAnswer) {
-		this.optionsContainer.innerHTML = "";
-
-		question.options.forEach((option, index) => {
-			const optionElement = this.createReviewOptionElement(
-				option,
-				index,
-				userAnswer,
-				correctAnswer,
-			);
-			this.optionsContainer.appendChild(optionElement);
-		});
-	}
-
-	createReviewOptionElement(optionText, index, userAnswer, correctAnswer) {
-		const optionDiv = document.createElement("div");
-		optionDiv.className = "option";
-
-		// Add appropriate classes for review mode
-		if (index === correctAnswer) {
-			optionDiv.classList.add("correct");
-		}
-
-		if (index === userAnswer) {
-			optionDiv.classList.add("selected");
-			if (index !== correctAnswer) {
-				optionDiv.classList.add("incorrect");
-			}
-		}
-
-		// Create option radio element
-		const optionRadio = document.createElement("div");
-		optionRadio.className = "option-radio";
-
-		// Create option text element
-		const optionTextDiv = document.createElement("div");
-		optionTextDiv.className = "option-text";
-		optionTextDiv.textContent = optionText;
-
-		// Append children
-		optionDiv.appendChild(optionRadio);
-		optionDiv.appendChild(optionTextDiv);
-
-		return optionDiv;
-	}
-
-	updateReviewNavigation() {
-		this.prevBtn.disabled = this.currentQuestionIndex === 0;
-		this.nextBtn.disabled =
-			this.currentQuestionIndex === this.questions.length - 1;
-		this.nextBtn.style.display = "inline-flex";
-		this.submitBtn.style.display = "none";
-
-		// Update button text for review mode
-		if (this.currentQuestionIndex === this.questions.length - 1) {
-			this.nextBtn.textContent = "Finish Review";
-			this.nextBtn.disabled = false;
-			this.nextBtn.onclick = () => {
-				// Return to results
-				window.app.showSection("results-section");
-			};
-		} else {
-			this.nextBtn.textContent = "Next";
-			this.nextBtn.onclick = () => this.nextQuestion();
-		}
-	}
-
-	reset() {
-		this.questions = [];
-		this.userAnswers = [];
-		this.currentQuestionIndex = 0;
-		this.isReviewMode = false;
-
-		// Reset to exam mode
-		this.mode = "exam";
-		if (this.modeToggle) {
-			this.modeToggle.checked = false; // Unchecked = exam mode
-		}
-
-		// Reset UI elements
-		this.questionText.textContent = "Question will appear here...";
-		this.optionsContainer.innerHTML = "";
-		this.currentQuestionSpan.textContent = "1";
-		this.totalQuestionsSpan.textContent = "10";
-		this.progressFill.style.width = "0%";
-		this.pdfFileSpan.textContent = "";
-
-		// Reset explanation
-		if (this.explanationContainer) {
-			this.explanationContainer.style.display = "none";
-		}
-		if (this.explanationText) {
-			this.explanationText.textContent = "";
-		}
-
-		// Reset buttons
-		this.prevBtn.disabled = true;
-		this.nextBtn.disabled = true;
-		this.nextBtn.style.display = "inline-flex";
-		this.nextBtn.textContent = "Next";
-		this.submitBtn.style.display = "none";
-	}
-
-	// Add questions dynamically (for batch processing)
-	addQuestions(newQuestions) {
-		if (!Array.isArray(newQuestions) || newQuestions.length === 0) {
-			return;
-		}
-
-		// Add new questions to the existing array
-		this.questions.push(...newQuestions);
-=======
   renderReviewOptions(question, userAnswer, correctAnswer) {
     this.optionsContainer.innerHTML = "";
 
@@ -768,7 +585,6 @@
 
     // Add new questions to the existing array
     this.questions.push(...newQuestions);
->>>>>>> 136fc112
 
 		// Extend user answers array to accommodate new questions
 		// Only extend if the current array isn't already large enough
