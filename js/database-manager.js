// IndexedDB Database Manager for PDF Quiz Application
class DatabaseManager {
	constructor() {
		this.dbName = "QuizDB";
		this.dbVersion = 2; // Increased version to trigger schema update
		this.db = null;
		this.events = {};
	}

	async initialize() {
		try {
			this.db = await this.openDatabase();
			console.log("✅ Database initialized successfully");
			return true;
		} catch (error) {
			console.error("❌ Database initialization failed:", error);
			throw error;
		}
	}

	async openDatabase() {
		return new Promise((resolve, reject) => {
			const request = indexedDB.open(this.dbName, this.dbVersion);

			request.onerror = () => {
				reject(new Error(`Failed to open database: ${request.error}`));
			};

			request.onsuccess = () => {
				resolve(request.result);
			};

			request.onupgradeneeded = (event) => {
				const db = event.target.result;
				this.createStores(db);
			};
		});
	}

	createStores(db) {
		// Store PDF metadata and processing status
		if (!db.objectStoreNames.contains("pdfs")) {
			const pdfStore = db.createObjectStore("pdfs", { keyPath: "id" });
			pdfStore.createIndex("filename", "filename", { unique: false });
			pdfStore.createIndex("uploadDate", "uploadDate", { unique: false });
			pdfStore.createIndex("lastAccessed", "lastAccessed", {
				unique: false,
			});
			console.log("📄 Created PDFs object store");
		}

		// Store individual questions
		if (!db.objectStoreNames.contains("questions")) {
			const questionStore = db.createObjectStore("questions", {
				keyPath: "id", // Use single unique ID instead of compound key
			});
			questionStore.createIndex("pdfId", "pdfId", { unique: false });
			questionStore.createIndex("batchNumber", "batchNumber", {
				unique: false,
			});
			questionStore.createIndex("createdDate", "createdDate", {
				unique: false,
			});
			questionStore.createIndex(
				"pdfIdQuestionId",
				["pdfId", "questionId"],
				{
					unique: true,
				},
			);
			console.log("❓ Created Questions object store");
		}

		// Store user quiz sessions and progress
		if (!db.objectStoreNames.contains("sessions")) {
			const sessionStore = db.createObjectStore("sessions", {
				keyPath: "id",
			});
			sessionStore.createIndex("pdfId", "pdfId", { unique: false });
			sessionStore.createIndex("startDate", "startDate", {
				unique: false,
			});
			console.log("📊 Created Sessions object store");
		}
	}

	// PDF Management Methods
	async storePDF(pdfData) {
		const transaction = this.db.transaction(["pdfs"], "readwrite");
		const store = transaction.objectStore("pdfs");

		const pdfRecord = {
			id: pdfData.id,
			filename: pdfData.filename,
			fileSize: pdfData.fileSize,
			uploadDate: new Date(),
			lastAccessed: new Date(),
			textContent: pdfData.textContent,
			totalQuestions: pdfData.totalQuestions || 0,
			isComplete: pdfData.isComplete || false,
			processingStatus: pdfData.processingStatus || "pending",
			batchCount: pdfData.batchCount || 1,
			completedBatches: pdfData.completedBatches || 0,
		};

		return new Promise((resolve, reject) => {
			const request = store.put(pdfRecord);
			request.onsuccess = () => {
				console.log(`📄 PDF stored: ${pdfRecord.filename}`);
				resolve(pdfRecord);
			};
			request.onerror = () => reject(request.error);
		});
	}

	async getPDF(pdfId) {
		const transaction = this.db.transaction(["pdfs"], "readonly");
		const store = transaction.objectStore("pdfs");

		return new Promise((resolve, reject) => {
			const request = store.get(pdfId);
			request.onsuccess = () => {
				if (request.result) {
					// Update last accessed time
					this.updatePDFLastAccessed(pdfId);
				}
				resolve(request.result);
			};
			request.onerror = () => reject(request.error);
		});
	}

	async updatePDFLastAccessed(pdfId) {
		const transaction = this.db.transaction(["pdfs"], "readwrite");
		const store = transaction.objectStore("pdfs");

		return new Promise((resolve, reject) => {
			const getRequest = store.get(pdfId);
			getRequest.onsuccess = () => {
				if (getRequest.result) {
					const pdf = getRequest.result;
					pdf.lastAccessed = new Date();

					const updateRequest = store.put(pdf);
					updateRequest.onsuccess = () => resolve(pdf);
					updateRequest.onerror = () => reject(updateRequest.error);
				} else {
					resolve(null);
				}
			};
			getRequest.onerror = () => reject(getRequest.error);
		});
	}

	async updatePDFProgress(pdfId, completedBatch) {
		const transaction = this.db.transaction(["pdfs"], "readwrite");
		const store = transaction.objectStore("pdfs");

		return new Promise((resolve, reject) => {
			const getRequest = store.get(pdfId);
			getRequest.onsuccess = () => {
				if (getRequest.result) {
					const pdf = getRequest.result;
					pdf.completedBatches = Math.max(
						pdf.completedBatches,
						completedBatch,
					);
					pdf.lastAccessed = new Date();

					const updateRequest = store.put(pdf);
					updateRequest.onsuccess = () => {
						console.log(
							`📊 PDF progress updated: ${pdf.filename} (${pdf.completedBatches}/${pdf.batchCount})`,
						);
						resolve(pdf);
					};
					updateRequest.onerror = () => reject(updateRequest.error);
				} else {
					reject(new Error("PDF not found"));
				}
			};
			getRequest.onerror = () => reject(getRequest.error);
		});
	}

	async completePDFProcessing(pdfId) {
		const transaction = this.db.transaction(["pdfs"], "readwrite");
		const store = transaction.objectStore("pdfs");

		return new Promise((resolve, reject) => {
			const getRequest = store.get(pdfId);
			getRequest.onsuccess = () => {
				if (getRequest.result) {
					const pdf = getRequest.result;
					pdf.isComplete = true;
					pdf.processingStatus = "complete";
					pdf.lastAccessed = new Date();

					const updateRequest = store.put(pdf);
					updateRequest.onsuccess = () => {
						console.log(
							`✅ PDF processing completed: ${pdf.filename}`,
						);
						resolve(pdf);
					};
					updateRequest.onerror = () => reject(updateRequest.error);
				} else {
					reject(new Error("PDF not found"));
				}
			};
			getRequest.onerror = () => reject(getRequest.error);
		});
	}

	// Alias for completePDFProcessing to match batch processor usage
	async markPDFComplete(pdfId) {
		return this.completePDFProcessing(pdfId);
	}

	// Question Management Methods
	async storeQuestions(pdfId, questions, batchNumber) {
		console.log(
			`💾 Storing ${questions.length} questions for PDF ${pdfId.substring(
				0,
				8,
			)}... batch ${batchNumber}`,
		);

		const transaction = this.db.transaction(["questions"], "readwrite");
		const store = transaction.objectStore("questions");

		const promises = questions.map((question, index) => {
			// For synced questions, questionId is preserved. For new AI questions, it's generated.
			const generatedQuestionId =
				question.questionId || (batchNumber - 1) * 1000 + index + 1;

			const questionRecord = {
				id: `${pdfId}_${generatedQuestionId}`, // Unique primary key for the record
				pdfId: pdfId,
				questionId: generatedQuestionId,
				batchNumber: question.batchNumber || batchNumber, // Use original batchNumber from sync if present
				question: question.question,
				options: question.options,
				correctAnswer: question.correctAnswer,
				explanation: question.explanation,
				createdDate: new Date(),
				source: question.source || "ai",
			};

			return new Promise((resolve, reject) => {
				const request = store.put(questionRecord);
				request.onsuccess = () => {
					console.log(
						`✅ Stored question ${questionRecord.id} (QID: ${questionRecord.questionId})`,
					);
					resolve(questionRecord);
				};
				request.onerror = () => {
					console.error(
						`❌ Failed to store question ${questionRecord.id} (QID: ${questionRecord.questionId}):`,
						request.error,
					);
					reject(request.error);
				};
			});
		});

		try {
			const results = await Promise.all(promises);
			console.log(
				`✅ Successfully stored ${results.length} questions for batch ${batchNumber}`,
			);

			// Verify storage by counting total questions for this PDF
			const totalCount = await this.getQuestionCount(pdfId);
			console.log(
				`📊 Total questions now stored for this PDF: ${totalCount}`,
			);

			// Update the PDF record with the current total question count
			await this.updatePDFQuestionCount(pdfId, totalCount);

			return results;
		} catch (error) {
			console.error(
				`❌ Error storing questions for batch ${batchNumber}:`,
				error,
			);
			// This error aborts the transaction, which is expected on constraint violation.
			throw error;
		}
	}

	async getQuestions(pdfId, batchNumber = null) {
		const transaction = this.db.transaction(["questions"], "readonly");
		const store = transaction.objectStore("questions");
		const index = store.index("pdfId");

		return new Promise((resolve, reject) => {
			const request = index.getAll(pdfId);
			request.onsuccess = () => {
				let questions = request.result;

				// Filter by batch number if specified
				if (batchNumber !== null) {
					questions = questions.filter(
						(q) => q.batchNumber === batchNumber,
					);
				}

				// Sort by question ID
				questions.sort((a, b) => a.questionId - b.questionId);
				resolve(questions);
			};
			request.onerror = () => reject(request.error);
		});
	}

	async getQuestionCount(pdfId) {
		const transaction = this.db.transaction(["questions"], "readonly");
		const store = transaction.objectStore("questions");
		const index = store.index("pdfId");

		return new Promise((resolve, reject) => {
			const request = index.count(pdfId);
			request.onsuccess = () => {
				console.log(
					`📊 Question count for PDF ${pdfId.substring(0, 8)}...: ${request.result}`,
				);
				resolve(request.result);
			};
			request.onerror = () => reject(request.error);
		});
	}

	async getAllQuestionsDebug(pdfId) {
		const transaction = this.db.transaction(["questions"], "readonly");
		const store = transaction.objectStore("questions");
		const index = store.index("pdfId");

		return new Promise((resolve, reject) => {
			const request = index.getAll(pdfId);
			request.onsuccess = () => {
				const questions = request.result;
				console.log(
					`🔍 DEBUG: Found ${questions.length} questions for PDF:`,
					{
						pdfId: `${pdfId.substring(0, 8)}...`,
						totalQuestions: questions.length,
						batchBreakdown: questions.reduce((acc, q) => {
							acc[q.batchNumber] = (acc[q.batchNumber] || 0) + 1;
							return acc;
						}, {}),
						questionIds: questions
							.map((q) => q.questionId)
							.sort((a, b) => a - b),
					},
				);
				resolve(questions);
			};
			request.onerror = () => reject(request.error);
		});
	}

	// Session Management Methods
	async storeSession(sessionData) {
		const transaction = this.db.transaction(["sessions"], "readwrite");
		const store = transaction.objectStore("sessions");

		const sessionRecord = {
			id: sessionData.id || this.generateUUID(),
			pdfId: sessionData.pdfId,
			startDate: sessionData.startDate || new Date(),
			endDate: sessionData.endDate || null,
			currentQuestion: sessionData.currentQuestion || 0,
			answers: sessionData.answers || [],
			isComplete: sessionData.isComplete || false,
			score: sessionData.score || null,
			timeSpent: sessionData.timeSpent || 0,
		};

		return new Promise((resolve, reject) => {
			const request = store.put(sessionRecord);
			request.onsuccess = () => {
				console.log(`📊 Session stored: ${sessionRecord.id}`);
				resolve(sessionRecord);
			};
			request.onerror = () => reject(request.error);
		});
	}

	async getSession(sessionId) {
		const transaction = this.db.transaction(["sessions"], "readonly");
		const store = transaction.objectStore("sessions");

		return new Promise((resolve, reject) => {
			const request = store.get(sessionId);
			request.onsuccess = () => resolve(request.result);
			request.onerror = () => reject(request.error);
		});
	}

	async getSessionsForPDF(pdfId) {
		const transaction = this.db.transaction(["sessions"], "readonly");
		const store = transaction.objectStore("sessions");
		const index = store.index("pdfId");

		return new Promise((resolve, reject) => {
			const request = index.getAll(pdfId);
			request.onsuccess = () => {
				const sessions = request.result.sort(
					(a, b) => b.startDate - a.startDate,
				);
				resolve(sessions);
			};
			request.onerror = () => reject(request.error);
		});
	}

	// Utility Methods
	async generatePDFHash(fileContent) {
		const encoder = new TextEncoder();
		const data = encoder.encode(fileContent);
		const hashBuffer = await crypto.subtle.digest("SHA-256", data);
		const hashArray = Array.from(new Uint8Array(hashBuffer));
		return hashArray.map((b) => b.toString(16).padStart(2, "0")).join("");
	}

	generateUUID() {
		return "xxxxxxxx-xxxx-4xxx-yxxx-xxxxxxxxxxxx".replace(/[xy]/g, (c) => {
			const r = (Math.random() * 16) | 0;
			const v = c === "x" ? r : (r & 0x3) | 0x8;
			return v.toString(16);
		});
	}

	// Cache Management
	async cleanupOldPDFs() {
		const _maxPDFs = 50;
		const maxAge = 30 * 24 * 60 * 60 * 1000; // 30 days
		const cutoffDate = new Date(Date.now() - maxAge);

		const transaction = this.db.transaction(["pdfs"], "readwrite");
		const store = transaction.objectStore("pdfs");
		const index = store.index("lastAccessed");

		return new Promise((resolve, reject) => {
			const request = index.openCursor(
				IDBKeyRange.upperBound(cutoffDate),
			);
			const toDelete = [];

			request.onsuccess = (event) => {
				const cursor = event.target.result;
				if (cursor) {
					toDelete.push(cursor.value.id);
					cursor.continue();
				} else {
					// Delete old PDFs and their questions
					Promise.all(
						toDelete.map((id) => this.deletePDFAndQuestions(id)),
					)
						.then(() => {
							console.log(
								`🧹 Cleaned up ${toDelete.length} old PDFs`,
							);
							resolve(toDelete.length);
						})
						.catch(reject);
				}
			};
			request.onerror = () => reject(request.error);
		});
	}

	async deletePDFAndQuestions(pdfId) {
		const transaction = this.db.transaction(
			["pdfs", "questions", "sessions"],
			"readwrite",
		);

		// Delete PDF
		const pdfStore = transaction.objectStore("pdfs");
		pdfStore.delete(pdfId);

		// Delete questions
		const questionStore = transaction.objectStore("questions");
		const questionIndex = questionStore.index("pdfId");
		const questionRequest = questionIndex.openCursor(
			IDBKeyRange.only(pdfId),
		);

		questionRequest.onsuccess = (event) => {
			const cursor = event.target.result;
			if (cursor) {
				cursor.delete();
				cursor.continue();
			}
		};

		// Delete sessions
		const sessionStore = transaction.objectStore("sessions");
		const sessionIndex = sessionStore.index("pdfId");
		const sessionRequest = sessionIndex.openCursor(IDBKeyRange.only(pdfId));

		sessionRequest.onsuccess = (event) => {
			const cursor = event.target.result;
			if (cursor) {
				cursor.delete();
				cursor.continue();
			}
		};

		return new Promise((resolve, reject) => {
			transaction.oncomplete = () => resolve();
			transaction.onerror = () => reject(transaction.error);
		});
	}

	// Event system
	on(event, callback) {
		if (!this.events[event]) {
			this.events[event] = [];
		}
		this.events[event].push(callback);
	}

	emit(event, data) {
		if (this.events[event]) {
			this.events[event].forEach((callback) => callback(data));
		}
	}

	async updatePDFQuestionCount(pdfId, totalCount) {
		const transaction = this.db.transaction(["pdfs"], "readwrite");
		const store = transaction.objectStore("pdfs");

		return new Promise((resolve, reject) => {
			const getRequest = store.get(pdfId);
			getRequest.onsuccess = () => {
				if (getRequest.result) {
					const pdf = getRequest.result;
					pdf.totalQuestions = totalCount;
					pdf.lastAccessed = new Date();

					const updateRequest = store.put(pdf);
					updateRequest.onsuccess = () => resolve(pdf);
					updateRequest.onerror = () => reject(updateRequest.error);
				} else {
					reject(new Error("PDF not found"));
				}
			};
			getRequest.onerror = () => reject(getRequest.error);
		});
	}

<<<<<<< HEAD
	async storeUserAnswers(pdfId, userAnswers, flaggedQuestions) {
=======
	async storeUserAnswers(pdfId, userAnswers) {
		console.log(
			`[DB] storeUserAnswers called for PDF ${pdfId.substring(0, 8)}... with ${userAnswers.length} answers`,
		);
>>>>>>> 56173bbf
		const transaction = this.db.transaction(["pdfs"], "readwrite");
		const store = transaction.objectStore("pdfs");

		return new Promise((resolve, reject) => {
			const getRequest = store.get(pdfId);
			getRequest.onsuccess = () => {
				if (getRequest.result) {
					console.log(
						`[DB] Found PDF for storing answers: ${getRequest.result.filename}`,
					);
					const pdf = getRequest.result;
					pdf.userAnswers = userAnswers;
					pdf.flaggedQuestions = flaggedQuestions;
					pdf.lastAnswerSaved = new Date();

					const updateRequest = store.put(pdf);
					updateRequest.onsuccess = () => {
						console.log(
							`📝 Saved ${userAnswers.filter((a) => a !== null).length} user answers for PDF ${pdfId.substring(0, 8)}...`,
						);
						resolve(pdf);
					};
					updateRequest.onerror = () => {
						console.error(
							`[DB] Error updating PDF with answers:`,
							updateRequest.error,
						);
						reject(updateRequest.error);
					};
				} else {
					console.error(
						`[DB] PDF ${pdfId} not found when trying to store user answers`,
					);
					console.log(`[DB] Attempting to list all PDFs to debug...`);

					// Debug: List all PDFs to see what's in the database
					const debugTransaction = this.db.transaction(
						["pdfs"],
						"readonly",
					);
					const debugStore = debugTransaction.objectStore("pdfs");
					const debugRequest = debugStore.getAll();

					debugRequest.onsuccess = () => {
						console.log(
							`[DB] All PDFs in database:`,
							debugRequest.result.map((pdf) => ({
								id: `${pdf.id.substring(0, 8)}...`,
								filename: pdf.filename,
							})),
						);
					};

					reject(new Error("PDF not found"));
				}
			};
			getRequest.onerror = () => {
				console.error(
					`[DB] Error retrieving PDF for storing answers:`,
					getRequest.error,
				);
				reject(getRequest.error);
			};
		});
	}

	async getUserAnswers(pdfId) {
		const transaction = this.db.transaction(["pdfs"], "readonly");
		const store = transaction.objectStore("pdfs");

		return new Promise((resolve, reject) => {
			const request = store.get(pdfId);
			request.onsuccess = () => {
				if (request.result?.userAnswers) {
					console.log(
						`📝 Loaded ${request.result.userAnswers.filter((a) => a !== null).length} saved user answers for PDF ${pdfId.substring(0, 8)}...`,
					);
					resolve({
						userAnswers: request.result.userAnswers,
						flaggedQuestions: request.result.flaggedQuestions,
					});
				} else {
					// No saved answers found
					resolve({
						userAnswers: [],
						flaggedQuestions: [],
					});
				}
			};
			request.onerror = () => reject(request.error);
		});
	}

	async clearUserAnswers(pdfId) {
		const transaction = this.db.transaction(["pdfs"], "readwrite");
		const store = transaction.objectStore("pdfs");

		return new Promise((resolve, reject) => {
			const getRequest = store.get(pdfId);
			getRequest.onsuccess = () => {
				if (getRequest.result) {
					const pdf = getRequest.result;
					pdf.userAnswers = [];
					pdf.lastAnswerSaved = null;

					const updateRequest = store.put(pdf);
					updateRequest.onsuccess = () => {
						console.log(
							`🧹 Cleared user answers for PDF ${pdfId.substring(0, 8)}...`,
						);
						resolve(pdf);
					};
					updateRequest.onerror = () => reject(updateRequest.error);
				} else {
					reject(new Error("PDF not found"));
				}
			};
			getRequest.onerror = () => reject(getRequest.error);
		});
	}

	// ≡≡≡≡≡≡≡ Sync Support Methods (metadata-only transfers) ≡≡≡≡≡≡≡

	// Return PDF metadata without the heavy textContent field so it can be transferred quickly over the wire
	async getPDFMetadata(pdfId) {
		const pdf = await this.getPDF(pdfId);
		if (!pdf) return null;

		// Create a shallow copy and strip the large textContent payload if present
		const metadata = { ...pdf };
		delete metadata.textContent;
		return metadata;
	}

	// Store just the metadata (no textContent) when data is synced from another peer
	async storePDFMetadata(metadata) {
		console.log(`[DB] Storing synced metadata for PDF:`, metadata.id);
		// Ensure we never store large content accidentally
		const cleaned = { ...metadata };
		delete cleaned.textContent;

		// Re-use the existing storePDF logic so we benefit from a single code path
		// but override textContent with an empty string to keep record sizes small.
		return this.storePDF({ ...cleaned, textContent: "" });
	}

	// Import metadata and its associated questions coming from the sync engine
	async importSyncedData(metadata, questions, userAnswers = []) {
		console.log(`[DB] importSyncedData called with:`, {
			metadataId: metadata?.id,
			questionsCount: questions?.length || 0,
			userAnswersCount: userAnswers?.length || 0,
		});

		try {
			// Check if the PDF already exists locally
			const existingPDF = await new Promise((resolve, reject) => {
				const transaction = this.db.transaction("pdfs", "readonly");
				const store = transaction.objectStore("pdfs");
				const request = store.get(metadata.id);

				request.onsuccess = () => resolve(request.result);
				request.onerror = () => reject(request.error);
			});

			if (existingPDF) {
				console.log(
					`[DB] PDF ${metadata.id} already exists. Merging answers.`,
				);
				// If it exists, just update the answers, don't re-import everything.
				try {
					const existingAnswers = await this.getUserAnswers(
						metadata.id,
					);
					console.log(
						`[DB] Retrieved ${existingAnswers.length} existing answers`,
					);

					// A simple merge: incoming answers overwrite existing ones if they exist at the same index.
					// This could be made more sophisticated (e.g., based on timestamps) if needed.
					const mergedAnswers = [...existingAnswers];
					userAnswers.forEach((answer, index) => {
						if (answer !== null) {
							// Only overwrite with non-empty answers
							mergedAnswers[index] = answer;
						}
					});

					console.log(
						`[DB] Attempting to store ${mergedAnswers.length} merged answers`,
					);
					await this.storeUserAnswers(metadata.id, mergedAnswers);
					console.log(
						`[DB] Successfully merged ${mergedAnswers.length} answers.`,
					);
				} catch (answerError) {
					console.error(`[DB] Error merging answers:`, answerError);
					// If answer merging fails, we should still consider the sync successful
					// since the PDF and questions already exist
					console.log(
						`[DB] Continuing despite answer merge error...`,
					);
				}
			} else {
				console.log(
					`[DB] PDF ${metadata.id} is new. Performing full import.`,
				);
				// If it's a new PDF, perform the full import.
				// 1. Persist the metadata first so foreign-key style look-ups succeed
				console.log(`[DB] Step 1: Storing PDF metadata...`);
				await this.storePDFMetadata(metadata);

				// 2. Store all questions in a single, efficient transaction.
				console.log(
					`[DB] Step 2: Storing ${questions.length} questions...`,
				);
				await this.storeQuestions(metadata.id, questions, 1);

				// 3. If user answers were synced, store them as well.
				if (userAnswers && userAnswers.length > 0) {
					console.log(
						`[DB] Step 3: Storing ${userAnswers.length} synced user answers.`,
					);
					await this.storeUserAnswers(metadata.id, userAnswers);
				} else {
					console.log(`[DB] Step 3: No user answers to store.`);
				}
			}

			console.log(
				`📥 Imported/Updated data for PDF ${metadata.id} – ${questions.length} questions.`,
			);
		} catch (error) {
			console.error(`[DB] Error in importSyncedData:`, error);
			throw error;
		}
	}
}

export { DatabaseManager };<|MERGE_RESOLUTION|>--- conflicted
+++ resolved
@@ -554,14 +554,10 @@
 		});
 	}
 
-<<<<<<< HEAD
 	async storeUserAnswers(pdfId, userAnswers, flaggedQuestions) {
-=======
-	async storeUserAnswers(pdfId, userAnswers) {
 		console.log(
 			`[DB] storeUserAnswers called for PDF ${pdfId.substring(0, 8)}... with ${userAnswers.length} answers`,
 		);
->>>>>>> 56173bbf
 		const transaction = this.db.transaction(["pdfs"], "readwrite");
 		const store = transaction.objectStore("pdfs");
 
